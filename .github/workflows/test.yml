--- conflicted
+++ resolved
@@ -218,7 +218,6 @@
   #       # is safe and has no side effects on others.
   #       run: docker run --network host -t --rm --privileged test-integration ./hack/test-integration.sh -test.only-ipv6
 
-<<<<<<< HEAD
   # test-integration-rootless:
   #   needs: build-dependencies
   #   timeout-minutes: 30
@@ -261,52 +260,7 @@
   #       run: |
   #         cat <<EOT | sudo tee "/etc/apparmor.d/usr.local.bin.rootlesskit"
   #         abi <abi/4.0>,
-  #         include <tunables/global>
-=======
-  test-integration-rootless:
-    needs: build-dependencies
-    timeout-minutes: 30
-    name: "${{ matrix.target }} | ${{ matrix.containerd }} | ${{ matrix.rootlesskit }} | ${{ matrix.ubuntu }}"
-    runs-on: "ubuntu-${{ matrix.ubuntu }}"
-    strategy:
-      fail-fast: false
-      matrix:
-        # ubuntu-20.04: cgroup v1, ubuntu-22.04 and later: cgroup v2
-        include:
-          - ubuntu: 20.04
-            containerd: v1.6.36
-            rootlesskit: v1.1.1  # Deprecated
-            target: rootless
-            arch: amd64
-          - ubuntu: 22.04
-            containerd: v1.7.25
-            rootlesskit: v2.3.1
-            target: rootless
-            arch: amd64
-          - ubuntu: 24.04
-            containerd: v2.0.1
-            rootlesskit: v2.3.1
-            target: rootless
-            arch: amd64
-          - ubuntu: 24.04
-            containerd: v1.7.25
-            rootlesskit: v2.3.1
-            target: rootless-port-slirp4netns
-            arch: amd64
-    env:
-      CONTAINERD_VERSION: "${{ matrix.containerd }}"
-      ARCH: "${{ matrix.arch }}"
-      UBUNTU_VERSION: "${{ matrix.ubuntu }}"
-      ROOTLESSKIT_VERSION: "${{ matrix.rootlesskit }}"
-      TEST_TARGET: "test-integration-${{ matrix.target }}"
-    steps:
-      - name: "Set up AppArmor"
-        if: matrix.ubuntu == '24.04'
-        run: |
-          cat <<EOT | sudo tee "/etc/apparmor.d/usr.local.bin.rootlesskit"
-          abi <abi/4.0>,
-          include <tunables/global>
->>>>>>> 1259a55e
+
 
   #         /usr/local/bin/rootlesskit flags=(unconfined) {
   #           userns,
@@ -400,7 +354,6 @@
       - name: "Ensure that the integration test suite is compatible with Docker (flaky only)"
         run: WITH_SUDO=true ./hack/test-integration.sh -test.target=docker -test.only-flaky
 
-<<<<<<< HEAD
   # test-integration-windows:
   #   timeout-minutes: 30
   #   name: windows
@@ -435,42 +388,7 @@
   #       run: ./hack/test-integration.sh -test.only-flaky=false
   #     - name: "Run integration tests (flaky)"
   #       run: ./hack/test-integration.sh -test.only-flaky=true
-=======
-  test-integration-windows:
-    timeout-minutes: 30
-    name: windows
-    runs-on: windows-2022
-    defaults:
-      run:
-        shell: bash
-    steps:
-      - uses: actions/checkout@11bd71901bbe5b1630ceea73d27597364c9af683  # v4.2.2
-        with:
-          fetch-depth: 1
-      - uses: actions/setup-go@3041bf56c941b39c61721a86cd11f3bb1338122a  # v5.2.0
-        with:
-          go-version: ${{ env.GO_VERSION }}
-          check-latest: true
-      - run: go install ./cmd/nerdctl
-      - run: go install -v gotest.tools/gotestsum@v1
-      - uses: actions/checkout@11bd71901bbe5b1630ceea73d27597364c9af683  # v4.2.2
-        with:
-          repository: containerd/containerd
-          ref: v1.7.25
-          path: containerd
-          fetch-depth: 1
-      - name: "Set up CNI"
-        working-directory: containerd
-        run: GOPATH=$(go env GOPATH) script/setup/install-cni-windows
-      - name: "Set up containerd"
-        env:
-          ctrdVersion: 1.7.25
-        run: powershell hack/configure-windows-ci.ps1
-      - name: "Run integration tests"
-        run: ./hack/test-integration.sh -test.only-flaky=false
-      - name: "Run integration tests (flaky)"
-        run: ./hack/test-integration.sh -test.only-flaky=true
->>>>>>> 1259a55e
+
 
   # test-integration-freebsd:
   #   timeout-minutes: 30
